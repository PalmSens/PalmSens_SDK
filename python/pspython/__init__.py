--- conflicted
+++ resolved
@@ -3,35 +3,9 @@
 import sys
 
 if sys.platform == 'win32':
-<<<<<<< HEAD
-    unblock(core_dll)
-    unblock(ble_dll)
-
-
-# This dll contains the classes in which the data is stored
-clr.AddReference(str(core_dll))
-
-# This dll is used to load your session file
-clr.AddReference(str(ble_dll))
-
-clr.AddReference('System')
-
-from PalmSens.Windows import (  # type: ignore  # noqa: E402
-    CoreDependencies,
-)
-from System import Diagnostics  # type: ignore  # noqa: E402
-
-CoreDependencies.Init()
-=======
     from ._lib.windows import version
 else:
     from ._lib.mono import version
->>>>>>> 0e39408c
-
 
 __version__ = '0.0.1'
-<<<<<<< HEAD
-__sdk_version__ = Diagnostics.FileVersionInfo.GetVersionInfo(str(core_dll)).ProductVersion
-=======
-__sdk_version__ = version
->>>>>>> 0e39408c
+__sdk_version__ = version