--- conflicted
+++ resolved
@@ -246,12 +246,8 @@
     kwargs = {
         'current': 0.1,
         'applied_current_range': ps.settings.CURRENT_RANGE.cr_100_uA,
-<<<<<<< HEAD
         'measurement_time': 1.0,
-=======
-        'measurement_time': 0.2,
-        'potential_range': {'max': 7, 'min': 1, 'start': 7},
->>>>>>> 41e9b503
+        'potential_range': 4,
     }
 
     @pytest.mark.xfail(
@@ -260,15 +256,7 @@
     )
     @pytest.mark.instrument
     def test_measurement(self, manager):
-<<<<<<< HEAD
-        method = self.pycls(
-            potential_range=ps.settings.POTENTIAL_RANGE.pr_1_V,
-            **self.kwargs,
-        )
-
-=======
-        method = BaseTechnique._registry[self.id].from_dict(self.kwargs)
->>>>>>> 41e9b503
+        method = BaseTechnique._registry[self.id].from_dict(self.kwargs)
         measurement = manager.measure(method)
 
         assert measurement
