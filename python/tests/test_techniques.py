from __future__ import annotations

import logging
import tempfile
from pathlib import Path

import pytest
from pydantic import ValidationError

import pypalmsens as ps
from pypalmsens._methods import BaseTechnique

logger = logging.getLogger(__name__)


@pytest.fixture(scope='module')
def manager():
    instruments = ps.discover()
    with ps.connect(instruments[0]) as mgr:
        logger.warning('Connected to %s' % mgr.instrument.id)
        yield mgr


@pytest.mark.instrument
def test_get_instrument_serial(manager):
    val = manager.get_instrument_serial()
    assert val
    assert isinstance(val, str)


@pytest.mark.instrument
def test_read_current(manager):
    manager.set_cell(True)

    manager.set_current_range('cr_1_uA')
    val1 = manager.read_current()
    manager.set_current_range('cr_10_uA')
    val2 = manager.read_current()

    manager.set_cell(False)

    div = abs(abs(val2 / val1))
    assert 9.0 < div < 11.0


@pytest.mark.instrument
def test_read_potential(manager):
    manager.set_cell(True)
    manager.set_potential(1)
    val = manager.read_potential()
    assert 0.95 < abs(val) < 1.05
    manager.set_potential(0)
    val = manager.read_potential()
    assert abs(val) < 0.05
    manager.set_cell(False)


def test_forbid_extra_keys():
    with pytest.raises(ValidationError):
        _ = ps.CyclicVoltammetry(foo=123, bar=678)


class CV:
    id = 'cv'
    kwargs = {
        'begin_potential': -1,
        'vertex1_potential': -1,
        'vertex2_potential': 1,
        'step_potential': 0.25,
        'scanrate': 5,
        'n_scans': 2,
<<<<<<< HEAD
        'current_range': {'max': 'cr_1_mA', 'min': 'cr_100_nA', 'start': 'cr_100_uA'},
=======
        'current_range': {
            'max': ps.settings.CURRENT_RANGE(7),
            'min': ps.settings.CURRENT_RANGE(3),
            'start': ps.settings.CURRENT_RANGE(6),
        },
>>>>>>> 8a967e7e
    }

    @staticmethod
    def validate(measurement):
        assert measurement
        assert isinstance(measurement, ps.data.Measurement)

        for curve in measurement.curves:
            assert curve.n_points >= 5

        assert measurement.method.psmethod.nScans == 2

        dataset = measurement.dataset
        assert len(dataset) == 7
        assert list(dataset.keys()) == [
            'Time',
            'Potential_1',
            'Current_1',
            'Charge_1',
            'Potential_2',
            'Current_2',
            'Charge_2',
        ]
        assert dataset.array_names == {'scan1', 'scan2', 'time'}
        assert dataset.array_quantities == {'Charge', 'Current', 'Potential', 'Time'}


class FCV:
    id = 'fcv'
    kwargs = {
        'begin_potential': -1,
        'vertex1_potential': -1,
        'vertex2_potential': 1,
        'step_potential': 0.25,
        'scanrate': 500,
        'n_scans': 3,
        'n_avg_scans': 2,
        'n_equil_scans': 2,
<<<<<<< HEAD
        'current_range': 'cr_10_uA',
=======
        'current_range': ps.settings.CURRENT_RANGE(5),
>>>>>>> 8a967e7e
    }

    @staticmethod
    def validate(measurement):
        assert measurement
        assert isinstance(measurement, ps.data.Measurement)

        for curve in measurement.curves:
            assert curve.n_points >= 5

        assert measurement.method.psmethod.nScans == 3
        assert measurement.method.psmethod.nAvgScans == 2
        assert measurement.method.psmethod.nEqScans == 2

        dataset = measurement.dataset

        assert len(dataset) == 10
        assert list(dataset.keys()) == [
            'Time',
            'Potential_1',
            'Current_1',
            'Charge_1',
            'Potential_2',
            'Current_2',
            'Charge_2',
            'Potential_3',
            'Current_3',
            'Charge_3',
        ]
        assert dataset.array_names == {'scan1', 'scan2', 'scan3', 'time'}
        assert dataset.array_quantities == {'Charge', 'Current', 'Potential', 'Time'}


class LSV:
    id = 'lsv'
    kwargs = {
        'begin_potential': -1.0,
        'end_potential': 1.0,
        'step_potential': 0.1,
        'scanrate': 2.0,
<<<<<<< HEAD
        'current_range': {'max': 'cr_1_mA', 'min': 'cr_100_nA', 'start': 'cr_100_uA'},
=======
        'current_range': {
            'max': ps.settings.CURRENT_RANGE(7),
            'min': ps.settings.CURRENT_RANGE(3),
            'start': ps.settings.CURRENT_RANGE(6),
        },
>>>>>>> 8a967e7e
    }

    @staticmethod
    def validate(measurement):
        assert measurement
        assert isinstance(measurement, ps.data.Measurement)

        for curve in measurement.curves:
            assert curve.n_points >= 5

        dataset = measurement.dataset
        assert len(dataset) == 4

        assert dataset.array_names == {'charge', 'potential', 'current', 'time'}
        assert dataset.array_quantities == {'Charge', 'Current', 'Potential', 'Time'}


class LSV_aux:
    id = 'lsv'
    kwargs = {
        'begin_potential': 0.0,
        'end_potential': 1.0,
        'step_potential': 0.2,
        'scanrate': 8.0,
        'record_auxiliary_input': True,
    }

    @staticmethod
    def validate(measurement):
        assert measurement
        assert isinstance(measurement, ps.data.Measurement)

        assert len(measurement.curves) == 2

        for curve in measurement.curves:
            assert curve.n_points >= 5

        dataset = measurement.dataset
        assert len(dataset) == 5

        assert dataset.array_names == {
            'charge',
            'potential',
            'current',
            'time',
            'Auxiliary input',
        }
        assert dataset.array_quantities == {'Charge', 'Current', 'Potential', 'Time'}


class ACV:
    id = 'acv'
    kwargs = {
        'begin_potential': -0.15,
        'end_potential': 0.15,
        'step_potential': 0.05,
        'ac_potential': 0.25,
        'frequency': 200.0,
        'scanrate': 0.2,
<<<<<<< HEAD
        'current_range': {'max': 'cr_1_mA', 'min': 'cr_100_nA', 'start': 'cr_100_uA'},
=======
        'current_range': {
            'max': ps.settings.CURRENT_RANGE(7),
            'min': ps.settings.CURRENT_RANGE(3),
            'start': ps.settings.CURRENT_RANGE(6),
        },
>>>>>>> 8a967e7e
    }

    @staticmethod
    def validate(measurement):
        assert measurement
        assert isinstance(measurement, ps.data.Measurement)

        for curve in measurement.curves:
            assert curve.n_points >= 5

        dataset = measurement.dataset
        assert len(dataset) == 8

        assert dataset.array_names == {
            'Applied E DC',
            'E AC RMS',
            'E DC',
            "Y'",
            "Y''",
            'i AC RMS',
            'i DC',
            'time',
        }
        assert dataset.array_quantities == {'Current', 'Potential', 'Time', "Y'", "Y''"}


class SWV:
    id = 'swv'
    kwargs = {
        'equilibration_time': 0.0,
        'begin_potential': -0.5,
        'end_potential': 0.5,
        'step_potential': 0.1,
        'frequency': 10.0,
        'amplitude': 0.05,
        'record_forward_and_reverse_currents': True,
<<<<<<< HEAD
        'current_range': {'max': 'cr_1_mA', 'min': 'cr_100_nA', 'start': 'cr_100_uA'},
=======
        'current_range': {
            'max': ps.settings.CURRENT_RANGE(7),
            'min': ps.settings.CURRENT_RANGE(3),
            'start': ps.settings.CURRENT_RANGE(6),
        },
>>>>>>> 8a967e7e
    }

    @staticmethod
    def validate(measurement):
        assert measurement
        assert isinstance(measurement, ps.data.Measurement)

        for curve in measurement.curves:
            assert curve.n_points >= 5

        assert measurement.method.psmethod.nScans == 1

        dataset = measurement.dataset
        assert len(dataset) == 5

        assert dataset.array_names == {'potential', 'current', 'time', 'reverse', 'forward'}
        assert dataset.array_quantities == {'Current', 'Potential', 'Time'}


class CP:
    id = 'pot'
    kwargs = {
        'current': 0.0,
        'applied_current_range': 'cr_100_uA',
        'interval_time': 0.1,
        'run_time': 1.0,
<<<<<<< HEAD
        'potential_range': {'max': 'pr_1_V', 'min': 'pr_10_mV', 'start': 'pr_1_V'},
=======
        'potential_range': {
            'max': ps.settings.POTENTIAL_RANGE(7),
            'min': ps.settings.POTENTIAL_RANGE(1),
            'start': ps.settings.POTENTIAL_RANGE(7),
        },
>>>>>>> 8a967e7e
    }

    @staticmethod
    def validate(measurement):
        assert measurement
        assert isinstance(measurement, ps.data.Measurement)

        for curve in measurement.curves:
            assert curve.n_points >= 5

        dataset = measurement.dataset
        assert len(dataset) == 4

        assert dataset.array_names == {'potential', 'current', 'time', 'charge'}
        assert dataset.array_quantities == {'Current', 'Potential', 'Time', 'Charge'}


class SCP:
    id = 'scp'
    kwargs = {
        'current': 0.1,
        'applied_current_range': 'cr_100_uA',
        'measurement_time': 1.0,
<<<<<<< HEAD
        'potential_range': 'pr_100_mV',
=======
        'potential_range': ps.settings.POTENTIAL_RANGE(4),
>>>>>>> 8a967e7e
        'pretreatment': {'deposition_time': 1, 'deposition_potential': 0.1},
    }

    @staticmethod
    def validate(measurement):
        assert measurement
        assert isinstance(measurement, ps.data.Measurement)

        for curve in measurement.curves:
            assert curve.n_points >= 5

        dataset = measurement.dataset
        assert len(dataset) == 4

        assert dataset.array_names == {'potential', 'current', 'time', 'charge'}
        assert dataset.array_quantities == {'Current', 'Potential', 'Time', 'Charge'}


class LSP:
    id = 'lsp'
    kwargs = {
        'applied_current_range': 'cr_100_uA',
        'current_step': 0.1,
        'scan_rate': 8.0,
<<<<<<< HEAD
        'potential_range': {'max': 'pr_1_V', 'min': 'pr_10_mV', 'start': 'pr_1_V'},
=======
        'potential_range': {
            'max': ps.settings.POTENTIAL_RANGE(7),
            'min': ps.settings.POTENTIAL_RANGE(1),
            'start': ps.settings.POTENTIAL_RANGE(7),
        },
>>>>>>> 8a967e7e
    }

    @staticmethod
    def validate(measurement):
        assert measurement
        assert isinstance(measurement, ps.data.Measurement)

        for curve in measurement.curves:
            assert curve.n_points >= 5

        dataset = measurement.dataset
        assert len(dataset) == 4

        assert dataset.array_names == {'potential', 'current', 'time', 'charge'}
        assert dataset.array_quantities == {'Current', 'Potential', 'Time', 'Charge'}


class OCP:
    id = 'ocp'
    kwargs = {
        'interval_time': 0.1,
        'run_time': 1.0,
<<<<<<< HEAD
        'potential_range': {'max': 'pr_1_V', 'min': 'pr_10_mV', 'start': 'pr_1_V'},
=======
        'potential_range': {
            'max': ps.settings.POTENTIAL_RANGE(7),
            'min': ps.settings.POTENTIAL_RANGE(1),
            'start': ps.settings.POTENTIAL_RANGE(7),
        },
>>>>>>> 8a967e7e
    }

    @staticmethod
    def validate(measurement):
        assert measurement
        assert isinstance(measurement, ps.data.Measurement)

        for curve in measurement.curves:
            assert curve.n_points >= 5

        dataset = measurement.dataset
        assert len(dataset) == 2

        assert dataset.array_names == {'potential', 'time'}
        assert dataset.array_quantities == {'Potential', 'Time'}


class CA:
    id = 'ad'
    kwargs = {
        'interval_time': 0.1,
        'run_time': 1.0,
    }

    @staticmethod
    def validate(measurement):
        assert measurement
        assert isinstance(measurement, ps.data.Measurement)

        for curve in measurement.curves:
            assert curve.n_points >= 5

        dataset = measurement.dataset
        assert len(dataset) == 4

        assert dataset.array_names == {'potential', 'time', 'charge', 'current'}
        assert dataset.array_quantities == {'Potential', 'Time', 'Charge', 'Current'}


class FAM:
    id = 'fam'
    kwargs = {
        'interval_time': 0.1,
        'run_time': 1.0,
    }

    @staticmethod
    def validate(measurement):
        assert measurement
        assert isinstance(measurement, ps.data.Measurement)

        for curve in measurement.curves:
            assert curve.n_points >= 5

        dataset = measurement.dataset
        assert len(dataset) == 4

        assert dataset.array_names == {'potential', 'time', 'charge', 'current'}
        assert dataset.array_quantities == {'Potential', 'Time', 'Charge', 'Current'}


class DPV:
    id = 'dpv'
    kwargs = {
        'begin_potential': -0.4,
        'end_potential': 0.4,
        'step_potential': 0.15,
        'pulse_potential': 0.10,
        'pulse_time': 0.1,
        'scan_rate': 0.5,
    }

    @staticmethod
    def validate(measurement):
        assert measurement
        assert isinstance(measurement, ps.data.Measurement)

        for curve in measurement.curves:
            assert curve.n_points >= 5

        dataset = measurement.dataset
        assert len(dataset) == 3

        assert dataset.array_names == {'potential', 'time', 'current'}
        assert dataset.array_quantities == {'Potential', 'Time', 'Current'}


class PAD:
    id = 'pad'
    kwargs = {
        'potential': 0.5,
        'pulse_potential': 1.0,
        'pulse_time': 0.1,
        'mode': 'pulse',
        'run_time': 1.0,
        'interval_time': 0.2,
    }

    @staticmethod
    def validate(measurement):
        assert measurement
        assert isinstance(measurement, ps.data.Measurement)

        for curve in measurement.curves:
            assert curve.n_points >= 5

        dataset = measurement.dataset
        assert len(dataset) == 3

        assert dataset.array_names == {'potential', 'time', 'current'}
        assert dataset.array_quantities == {'Potential', 'Time', 'Current'}


class MPAD:
    id = 'mpad'
    kwargs = {
        'run_time': 2.5,
        'potential_1': 0.1,
        'potential_2': 0.1,
        'potential_3': 0.1,
        'duration_1': 0.15,
        'duration_2': 0.15,
        'duration_3': 0.15,
    }

    @staticmethod
    def validate(measurement):
        assert measurement
        assert isinstance(measurement, ps.data.Measurement)

        for curve in measurement.curves:
            assert curve.n_points >= 5

        dataset = measurement.dataset
        assert len(dataset) == 3

        assert dataset.array_names == {'potential', 'time', 'current'}
        assert dataset.array_quantities == {'Potential', 'Time', 'Current'}


class NPV:
    id = 'npv'
    kwargs = {
        'begin_potential': -0.4,
        'end_potential': 0.4,
        'step_potential': 0.15,
        'pulse_time': 0.1,
        'scan_rate': 0.5,
    }

    @staticmethod
    def validate(measurement):
        assert measurement
        assert isinstance(measurement, ps.data.Measurement)

        for curve in measurement.curves:
            assert curve.n_points >= 5

        dataset = measurement.dataset
        assert len(dataset) == 3

        assert dataset.array_names == {'potential', 'time', 'current'}
        assert dataset.array_quantities == {'Potential', 'Time', 'Current'}


class MA:
    id = 'ma'
    kwargs = {
        'equilibration_time': 0.0,
        'interval_time': 0.01,
        'n_cycles': 2,
        'levels': [
            {'level': 0.5, 'duration': 0.1},
            {'level': 0.3, 'duration': 0.2},
        ],
    }

    @staticmethod
    def validate(measurement):
        assert measurement
        assert isinstance(measurement, ps.data.Measurement)

        for curve in measurement.curves:
            assert curve.n_points >= 5

        dataset = measurement.dataset
        assert len(dataset) == 4

        assert dataset.array_names == {
            'potential',
            'time',
            'current',
            'charge',
        }
        assert dataset.array_quantities == {'Charge', 'Potential', 'Time', 'Current'}


class MP:
    id = 'mp'
    kwargs = {
        'interval_time': 0.01,
        'n_cycles': 2,
        'levels': [
            {'level': 0.5, 'duration': 0.1},
            {'level': 0.3, 'duration': 0.2},
        ],
    }

    @staticmethod
    def validate(measurement):
        assert measurement
        assert isinstance(measurement, ps.data.Measurement)

        for curve in measurement.curves:
            assert curve.n_points >= 5

        dataset = measurement.dataset
        assert len(dataset) == 4

        assert dataset.array_names == {
            'potential',
            'time',
            'current',
            'charge',
        }
        assert dataset.array_quantities == {'Charge', 'Potential', 'Time', 'Current'}


class CC:
    id = 'cc'
    kwargs = {
        'equilibration_time': 0.0,
        'interval_time': 0.01,
        'step1_run_time': 0.1,
        'step2_run_time': 0.2,
    }

    @staticmethod
    def validate(measurement):
        assert measurement
        assert isinstance(measurement, ps.data.Measurement)

        for curve in measurement.curves:
            assert curve.n_points >= 5

        dataset = measurement.dataset
        assert len(dataset) == 4

        assert dataset.array_names == {
            'potential',
            'time',
            'current',
            'charge',
        }
        assert dataset.array_quantities == {'Charge', 'Potential', 'Time', 'Current'}


def check_eis_measurement(measurement):
    assert measurement
    assert isinstance(measurement, ps.data.Measurement)

    for curve in measurement.curves:
        assert curve.n_points >= 5

    dataset = measurement.dataset
    assert len(dataset) == 18

    assert dataset.array_names == {
        "Capacitance'",
        "Capacitance''",
        'Capacitance',
        'Eac',
        'Frequency',
        'Iac',
        'Idc',
        'Phase',
        'Y',
        'YIm',
        'YRe',
        'Z',
        'ZIm',
        'ZRe',
        'mEdc',
        'miDC',
        'potential',
        'time',
    }
    assert dataset.array_quantities == {
        "-C''",
        '-Phase',
        "-Z''",
        'C',
        "C'",
        'Current',
        'Frequency',
        'Potential',
        'Time',
        'Y',
        "Y'",
        "Y''",
        'Z',
        "Z'",
    }

    eis_datas = measurement.eis_data
    for eis_data in eis_datas:
        assert list(eis_data.dataset) == [
            'Current',
            'Potential',
            'Time',
            'Frequency',
            'ZRe',
            'ZIm',
            'Z',
            'Phase',
            'Iac',
            'miDC',
            'mEdc',
            'Eac',
            'Y',
            'YRe',
            'YIm',
            'Cs',
            'CsRe',
            'CsIm',
        ]


class EIS:
    id = 'eis'
    kwargs = {
        'n_frequencies': 5,
        'max_frequency': 1e5,
        'min_frequency': 1e3,
        'scan_type': 'fixed',
        'frequency_type': 'scan',
    }

    @staticmethod
    def validate(measurement):
        check_eis_measurement(measurement)

        eis_datas = measurement.eis_data
        assert len(eis_datas) == 1
        for eis_data in eis_datas:
            assert eis_data.n_points == 5
            assert eis_data.n_subscans == 0
            assert eis_data.n_frequencies == 10


class EIS_pot_fixed:
    id = 'eis'
    kwargs = {
        'n_frequencies': 5,
        'max_frequency': 1e5,
        'min_frequency': 1e3,
        'scan_type': 'potential',
        'frequency_type': 'fixed',
        'begin_potential': 0.0,
        'end_potential': -0.1,
        'step_potential': 0.1,
    }

    @staticmethod
    def validate(measurement):
        check_eis_measurement(measurement)

        eis_datas = measurement.eis_data
        assert len(eis_datas) == 1
        for eis_data in eis_datas:
            assert eis_data.n_points == 2
            assert eis_data.n_subscans == 0
            assert eis_data.n_frequencies == 1


class EIS_pot_scan:
    id = 'eis'
    kwargs = {
        'n_frequencies': 5,
        'max_frequency': 1e5,
        'min_frequency': 1e3,
        'scan_type': 'potential',
        'frequency_type': 'scan',
        'begin_potential': 0.0,
        'end_potential': -0.1,
        'step_potential': 0.1,
    }

    @staticmethod
    def validate(measurement):
        check_eis_measurement(measurement)

        eis_datas = measurement.eis_data
        assert len(eis_datas) == 1
        for eis_data in eis_datas:
            assert eis_data.n_points == 10
            assert eis_data.n_subscans == 2
            assert eis_data.n_frequencies == 5


class EIS_time_fixed:
    id = 'eis'
    kwargs = {
        'n_frequencies': 5,
        'max_frequency': 1e5,
        'min_frequency': 1e3,
        'scan_type': 'time',
        'frequency_type': 'fixed',
        'run_time': 1.3,
    }

    @staticmethod
    def validate(measurement):
        check_eis_measurement(measurement)

        eis_datas = measurement.eis_data
        assert len(eis_datas) == 1
        for eis_data in eis_datas:
            # n_points is tricky to reproduce because of specific timings, target is 4
            assert eis_data.n_points in (3, 4, 5)
            assert eis_data.n_subscans == 0
            assert eis_data.n_frequencies == 1


class EIS_time_scan:
    id = 'eis'
    kwargs = {
        'n_frequencies': 5,
        'max_frequency': 1e5,
        'min_frequency': 1e3,
        'scan_type': 'time',
        'frequency_type': 'scan',
        'run_time': 0.4,
    }

    @staticmethod
    def validate(measurement):
        check_eis_measurement(measurement)

        eis_datas = measurement.eis_data
        assert len(eis_datas) == 1
        for eis_data in eis_datas:
            assert eis_data.n_points == 10
            assert eis_data.n_subscans == 2
            assert eis_data.n_frequencies == 5


class EIS_single_point:
    id = 'eis'
    kwargs = {
        'n_frequencies': 5,
        'max_frequency': 1e5,
        'min_frequency': 1e3,
        'scan_type': 'fixed',
        'frequency_type': 'fixed',
    }

    @staticmethod
    def validate(measurement):
        check_eis_measurement(measurement)

        eis_datas = measurement.eis_data
        assert len(eis_datas) == 1
        for eis_data in eis_datas:
            assert eis_data.n_points == 1
            assert eis_data.n_subscans == 0
            assert eis_data.n_frequencies == 1


class FIS:
    id = 'fis'
    kwargs = {
        'frequency': 40000,
        'run_time': 0.5,
    }

    @staticmethod
    def validate(measurement):
        assert measurement
        assert isinstance(measurement, ps.data.Measurement)

        for curve in measurement.curves:
            assert curve.n_points >= 5

        dataset = measurement.dataset
        assert len(dataset) == 18

        assert dataset.array_names == {
            "Capacitance'",
            "Capacitance''",
            'Capacitance',
            'Eac',
            'Frequency',
            'Iac',
            'Idc',
            'Phase',
            'Y',
            'YIm',
            'YRe',
            'Z',
            'ZIm',
            'ZRe',
            'mEdc',
            'miDC',
            'potential',
            'time',
        }
        assert dataset.array_quantities == {
            "-C''",
            '-Phase',
            "-Z''",
            'C',
            "C'",
            'Current',
            'Frequency',
            'Potential',
            'Time',
            'Y',
            "Y'",
            "Y''",
            'Z',
            "Z'",
        }


class GIS:
    id = 'gis'
    kwargs = {
<<<<<<< HEAD
        'applied_current_range': 'cr_10_uA',
=======
        'applied_current_range': ps.settings.CURRENT_RANGE(5),
>>>>>>> 8a967e7e
        'equilibration_time': 0.0,
        'n_frequencies': 7,
        'max_frequency': 1e5,
        'min_frequency': 1e3,
    }

    @staticmethod
    def validate(measurement):
        assert measurement
        assert isinstance(measurement, ps.data.Measurement)

        for curve in measurement.curves:
            assert curve.n_points >= 5

        dataset = measurement.dataset
        assert len(dataset) == 18

        assert dataset.array_names == {
            "Capacitance'",
            "Capacitance''",
            'Capacitance',
            'Eac',
            'Frequency',
            'Iac',
            'Idc',
            'Phase',
            'Y',
            'YIm',
            'YRe',
            'Z',
            'ZIm',
            'ZRe',
            'mEdc',
            'miDC',
            'potential',
            'time',
        }
        assert dataset.array_quantities == {
            "-C''",
            '-Phase',
            "-Z''",
            'C',
            "C'",
            'Current',
            'Frequency',
            'Potential',
            'Time',
            'Y',
            "Y'",
            "Y''",
            'Z',
            "Z'",
        }


class FGIS:
    id = 'fgis'
    kwargs = {
<<<<<<< HEAD
        'applied_current_range': 'cr_10_uA',
=======
        'applied_current_range': ps.settings.CURRENT_RANGE(5),
>>>>>>> 8a967e7e
        'run_time': 0.3,
    }

    @staticmethod
    def validate(measurement):
        assert measurement
        assert isinstance(measurement, ps.data.Measurement)

        for curve in measurement.curves:
            assert curve.n_points >= 5

        dataset = measurement.dataset
        assert len(dataset) == 18

        assert dataset.array_names == {
            "Capacitance'",
            "Capacitance''",
            'Capacitance',
            'Eac',
            'Frequency',
            'Iac',
            'Idc',
            'Phase',
            'Y',
            'YIm',
            'YRe',
            'Z',
            'ZIm',
            'ZRe',
            'mEdc',
            'miDC',
            'potential',
            'time',
        }
        assert dataset.array_quantities == {
            "-C''",
            '-Phase',
            "-Z''",
            'C',
            "C'",
            'Current',
            'Frequency',
            'Potential',
            'Time',
            'Y',
            "Y'",
            "Y''",
            'Z',
            "Z'",
        }


class MS:
    id = 'ms'
    kwargs = {
        'script': (
            'e\n'  # must start with e
            'var p\n'
            'var c\n'
            'set_pgstat_chan 0\n'
            'set_pgstat_mode 2\n'
            'cell_on\n'
            'meas_loop_ca p c 100m 200m 1000m\n'
            '    pck_start\n'
            '    pck_add p\n'
            '    pck_add c\n'
            '    pck_end\n'
            'endloop\n'
            '\n'  # must end with 2 newlines
        )
    }

    @staticmethod
    def validate(measurement):
        assert measurement
        assert isinstance(measurement, ps.data.Measurement)

        for curve in measurement.curves:
            assert curve.n_points >= 5

        dataset = measurement.dataset
        assert len(dataset) == 2

        assert dataset.array_names == {'AppliedPotential1_1', 'Current1_1'}
        assert dataset.array_quantities == {'Current', 'Potential'}


class MM:
    id = 'mm'
    kwargs = {
        'cycles': 2,
        'interval_time': 0.02,
        'stages': [
            {
                'stage_type': 'ConstantE',
                'current_limits': {'max': 10.0, 'min': 1},
                'potential': 0.5,
                'run_time': 0.1,
            },
            {
                'stage_type': 'ConstantI',
                'potential_limits': {'max': 1, 'min': -1},
                'current': 1.0,
<<<<<<< HEAD
                'applied_current_range': 'cr_100_nA',
=======
                'applied_current_range': ps.settings.CURRENT_RANGE(3),
>>>>>>> 8a967e7e
                'run_time': 0.1,
            },
            {
                'stage_type': 'SweepE',
                'begin_potential': -0.5,
                'end_potential': 0.5,
                'step_potential': 0.25,
                'scanrate': 20.0,
            },
            {'stage_type': 'OpenCircuit', 'run_time': 0.1},
            {
                'stage_type': 'Impedance',
                'run_time': 0.1,
                'dc_potential': 0.0,
                'ac_potential': 0.01,
                'min_sampling_time': 0.0,
                'max_equilibration_time': 5.0,
            },
        ],
    }

    @staticmethod
    def validate(measurement):
        assert measurement
        assert isinstance(measurement, ps.data.Measurement)

        params = measurement.method.to_settings()
        stages = [stage.stage_type for stage in params.stages]

        assert stages == ['ConstantE', 'ConstantI', 'SweepE', 'OpenCircuit', 'Impedance']

        for curve in measurement.curves:
            assert curve.n_points >= 5

        dataset = measurement.dataset

        assert len(dataset) == 4

        assert dataset.array_names == {'charge', 'current', 'potential', 'time'}
        assert dataset.array_quantities == {'Charge', 'Current', 'Potential', 'Time'}

        eis = measurement.eis_data
        assert len(eis) == 2

        eis_dataset = eis[0].dataset

        assert eis_dataset.array_names == {
            'Capacitance',
            "Capacitance'",
            "Capacitance''",
            'Eac',
            'Frequency',
            'Iac',
            'Idc',
            'Phase',
            'Y',
            'YIm',
            'YRe',
            'Z',
            'ZIm',
            'ZRe',
            'mEdc',
            'miDC',
            'potential',
            'time',
        }
        assert eis_dataset.array_quantities == {
            "-C''",
            '-Phase',
            "-Z''",
            'C',
            "C'",
            'Current',
            'Frequency',
            'Potential',
            'Time',
            'Y',
            "Y'",
            "Y''",
            'Z',
            "Z'",
        }


@pytest.mark.instrument
@pytest.mark.parametrize(
    'method',
    (
        CV,
        FCV,
        LSV,
        LSV_aux,
        ACV,
        SWV,
        CP,
        pytest.param(
            SCP,
            marks=pytest.mark.xfail(
                raises=ValueError,
                reason='Not all devices support SCP.',
            ),
        ),
        LSP,
        OCP,
        CA,
        FAM,
        DPV,
        PAD,
        pytest.param(
            MPAD,
            marks=pytest.mark.xfail(
                raises=ValueError,
                reason='Not all devices support MPAD.',
            ),
        ),
        NPV,
        MA,
        MP,
        CC,
        EIS,
        EIS_pot_fixed,
        EIS_pot_scan,
        EIS_time_scan,
        EIS_time_fixed,
        EIS_single_point,
        FIS,
        GIS,
        FGIS,
        MS,
        MM,
    ),
)
def test_measure(manager, method):
    params = BaseTechnique._registry[method.id].from_dict(method.kwargs)

    measurement = manager.measure(params)

    method.validate(measurement)


@pytest.mark.instrument
def test_callback(manager):
    points = []

    def callback(data):
        points.extend(data)

    params = ps.LinearSweepVoltammetry(scanrate=10)
    _ = manager.measure(params, callback=callback)

    assert len(points) == 11

    point = points[-1]
    assert isinstance(point, dict)
    assert point['index'] == 11
    assert isinstance(point['x'], float)
    assert point['x_unit'] == 'V'
    assert point['x_type'] == 'Potential'
    assert isinstance(point['y'], float)
    assert point['y_unit'] == 'µA'
    assert point['y_type'] == 'Current'


@pytest.mark.instrument
def test_callback_eis(manager):
    points = []

    def callback(data):
        points.extend(data)

    params = ps.ElectrochemicalImpedanceSpectroscopy(
        frequency_type='fixed',
        scan_type='fixed',
        # fixed_frequency=1000,
    )
    _ = manager.measure(params, callback=callback)

    assert len(points) == 1

    point = points[0]
    assert point['index'] == 1
    assert point['frequency'] == 1000.0
    assert isinstance(point['zre'], float)
    assert isinstance(point['zim'], float)


@pytest.mark.parametrize(
    'method',
    (
        CV,
        FCV,
        LSV,
        LSV_aux,
        ACV,
        SWV,
        CP,
        SCP,
        LSP,
        OCP,
        CA,
        FAM,
        DPV,
        PAD,
        MPAD,
        NPV,
        MA,
        MP,
        CC,
        EIS,
        EIS_pot_fixed,
        EIS_pot_scan,
        EIS_time_scan,
        EIS_time_fixed,
        EIS_single_point,
        FIS,
        GIS,
        FGIS,
        MS,
        MM,
    ),
)
def test_params_round_trip(method):
    params = BaseTechnique._registry[method.id].from_dict(method.kwargs)

    with tempfile.TemporaryDirectory() as tmp:
        path = Path(tmp, f'{method.id}.psmethod')
        ps.save_method_file(path, params)
        new_params = ps.load_method_file(path)

    assert new_params == params<|MERGE_RESOLUTION|>--- conflicted
+++ resolved
@@ -69,15 +69,7 @@
         'step_potential': 0.25,
         'scanrate': 5,
         'n_scans': 2,
-<<<<<<< HEAD
         'current_range': {'max': 'cr_1_mA', 'min': 'cr_100_nA', 'start': 'cr_100_uA'},
-=======
-        'current_range': {
-            'max': ps.settings.CURRENT_RANGE(7),
-            'min': ps.settings.CURRENT_RANGE(3),
-            'start': ps.settings.CURRENT_RANGE(6),
-        },
->>>>>>> 8a967e7e
     }
 
     @staticmethod
@@ -116,11 +108,7 @@
         'n_scans': 3,
         'n_avg_scans': 2,
         'n_equil_scans': 2,
-<<<<<<< HEAD
         'current_range': 'cr_10_uA',
-=======
-        'current_range': ps.settings.CURRENT_RANGE(5),
->>>>>>> 8a967e7e
     }
 
     @staticmethod
@@ -161,15 +149,7 @@
         'end_potential': 1.0,
         'step_potential': 0.1,
         'scanrate': 2.0,
-<<<<<<< HEAD
         'current_range': {'max': 'cr_1_mA', 'min': 'cr_100_nA', 'start': 'cr_100_uA'},
-=======
-        'current_range': {
-            'max': ps.settings.CURRENT_RANGE(7),
-            'min': ps.settings.CURRENT_RANGE(3),
-            'start': ps.settings.CURRENT_RANGE(6),
-        },
->>>>>>> 8a967e7e
     }
 
     @staticmethod
@@ -229,15 +209,7 @@
         'ac_potential': 0.25,
         'frequency': 200.0,
         'scanrate': 0.2,
-<<<<<<< HEAD
         'current_range': {'max': 'cr_1_mA', 'min': 'cr_100_nA', 'start': 'cr_100_uA'},
-=======
-        'current_range': {
-            'max': ps.settings.CURRENT_RANGE(7),
-            'min': ps.settings.CURRENT_RANGE(3),
-            'start': ps.settings.CURRENT_RANGE(6),
-        },
->>>>>>> 8a967e7e
     }
 
     @staticmethod
@@ -274,15 +246,7 @@
         'frequency': 10.0,
         'amplitude': 0.05,
         'record_forward_and_reverse_currents': True,
-<<<<<<< HEAD
         'current_range': {'max': 'cr_1_mA', 'min': 'cr_100_nA', 'start': 'cr_100_uA'},
-=======
-        'current_range': {
-            'max': ps.settings.CURRENT_RANGE(7),
-            'min': ps.settings.CURRENT_RANGE(3),
-            'start': ps.settings.CURRENT_RANGE(6),
-        },
->>>>>>> 8a967e7e
     }
 
     @staticmethod
@@ -309,15 +273,7 @@
         'applied_current_range': 'cr_100_uA',
         'interval_time': 0.1,
         'run_time': 1.0,
-<<<<<<< HEAD
         'potential_range': {'max': 'pr_1_V', 'min': 'pr_10_mV', 'start': 'pr_1_V'},
-=======
-        'potential_range': {
-            'max': ps.settings.POTENTIAL_RANGE(7),
-            'min': ps.settings.POTENTIAL_RANGE(1),
-            'start': ps.settings.POTENTIAL_RANGE(7),
-        },
->>>>>>> 8a967e7e
     }
 
     @staticmethod
@@ -341,11 +297,7 @@
         'current': 0.1,
         'applied_current_range': 'cr_100_uA',
         'measurement_time': 1.0,
-<<<<<<< HEAD
         'potential_range': 'pr_100_mV',
-=======
-        'potential_range': ps.settings.POTENTIAL_RANGE(4),
->>>>>>> 8a967e7e
         'pretreatment': {'deposition_time': 1, 'deposition_potential': 0.1},
     }
 
@@ -370,15 +322,7 @@
         'applied_current_range': 'cr_100_uA',
         'current_step': 0.1,
         'scan_rate': 8.0,
-<<<<<<< HEAD
         'potential_range': {'max': 'pr_1_V', 'min': 'pr_10_mV', 'start': 'pr_1_V'},
-=======
-        'potential_range': {
-            'max': ps.settings.POTENTIAL_RANGE(7),
-            'min': ps.settings.POTENTIAL_RANGE(1),
-            'start': ps.settings.POTENTIAL_RANGE(7),
-        },
->>>>>>> 8a967e7e
     }
 
     @staticmethod
@@ -401,15 +345,7 @@
     kwargs = {
         'interval_time': 0.1,
         'run_time': 1.0,
-<<<<<<< HEAD
         'potential_range': {'max': 'pr_1_V', 'min': 'pr_10_mV', 'start': 'pr_1_V'},
-=======
-        'potential_range': {
-            'max': ps.settings.POTENTIAL_RANGE(7),
-            'min': ps.settings.POTENTIAL_RANGE(1),
-            'start': ps.settings.POTENTIAL_RANGE(7),
-        },
->>>>>>> 8a967e7e
     }
 
     @staticmethod
@@ -938,11 +874,7 @@
 class GIS:
     id = 'gis'
     kwargs = {
-<<<<<<< HEAD
         'applied_current_range': 'cr_10_uA',
-=======
-        'applied_current_range': ps.settings.CURRENT_RANGE(5),
->>>>>>> 8a967e7e
         'equilibration_time': 0.0,
         'n_frequencies': 7,
         'max_frequency': 1e5,
@@ -1001,11 +933,7 @@
 class FGIS:
     id = 'fgis'
     kwargs = {
-<<<<<<< HEAD
         'applied_current_range': 'cr_10_uA',
-=======
-        'applied_current_range': ps.settings.CURRENT_RANGE(5),
->>>>>>> 8a967e7e
         'run_time': 0.3,
     }
 
@@ -1109,11 +1037,7 @@
                 'stage_type': 'ConstantI',
                 'potential_limits': {'max': 1, 'min': -1},
                 'current': 1.0,
-<<<<<<< HEAD
                 'applied_current_range': 'cr_100_nA',
-=======
-                'applied_current_range': ps.settings.CURRENT_RANGE(3),
->>>>>>> 8a967e7e
                 'run_time': 0.1,
             },
             {
