from __future__ import annotations

<<<<<<< HEAD
from .common import Instrument, create_future, on_completion
from .instrument_manager import (
    InstrumentManager,
    connect,
    discover_instruments,
)
from .instrument_manager_async import (
    InstrumentManagerAsync,
    connect_async,
    discover_instruments_async,
)

__all__ = [
    'on_completion',
    'create_future',
    'connect',
    'connect_async',
=======
from ._common import Instrument
from ._instrument_manager import InstrumentManager, discover
from ._instrument_manager_async import InstrumentManagerAsync, discover_async

__all__ = [
    'discover',
    'discover_async',
>>>>>>> ed8e3486
    'Instrument',
    'InstrumentManager',
    'InstrumentManagerAsync',
]<|MERGE_RESOLUTION|>--- conflicted
+++ resolved
@@ -1,24 +1,5 @@
 from __future__ import annotations
 
-<<<<<<< HEAD
-from .common import Instrument, create_future, on_completion
-from .instrument_manager import (
-    InstrumentManager,
-    connect,
-    discover_instruments,
-)
-from .instrument_manager_async import (
-    InstrumentManagerAsync,
-    connect_async,
-    discover_instruments_async,
-)
-
-__all__ = [
-    'on_completion',
-    'create_future',
-    'connect',
-    'connect_async',
-=======
 from ._common import Instrument
 from ._instrument_manager import InstrumentManager, discover
 from ._instrument_manager_async import InstrumentManagerAsync, discover_async
@@ -26,7 +7,6 @@
 __all__ = [
     'discover',
     'discover_async',
->>>>>>> ed8e3486
     'Instrument',
     'InstrumentManager',
     'InstrumentManagerAsync',
